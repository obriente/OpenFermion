#   Licensed under the Apache License, Version 2.0 (the "License");
#   you may not use this file except in compliance with the License.
#   You may obtain a copy of the License at
#
#       http://www.apache.org/licenses/LICENSE-2.0
#
#   Unless required by applicable law or agreed to in writing, software
#   distributed under the License is distributed on an "AS IS" BASIS,
#   WITHOUT WARRANTIES OR CONDITIONS OF ANY KIND, either express or implied.
#   See the License for the specific language governing permissions and
#   limitations under the License.
"""Classes to assist in processing of VPE (ArXiv:2010.02538) signal data"""

import abc
from typing import Sequence, Optional
import numpy

import cirq

from openfermion.linalg import fit_known_frequencies
from openfermion.circuits import standard_vpe_rotation_set


class _VPEEstimator(metaclass=abc.ABCMeta):
    """Generic class for any VPE estimator"""

    @abc.abstractmethod
    def get_simulation_points(self) -> numpy.ndarray:
        """Generates time points for estimation

        VPE requires estimating the phase function g(t) at multiple points t,
        and some care in choosing these points is needed to prevent aliasing.
        This should be taken care of in the estimator.

        Returns:
            times: a set of times t that g(t) should be estimated at.
        """

    @abc.abstractmethod
    def get_expectation_value(self,
                              phase_function: numpy.ndarray) -> numpy.ndarray:
        """Estimates expectation values from an input phase function

        Given a phase function g(t), estimates the expectation value <H> of the
        operator used to generate it on the initial state rho

        $g(t) = Trace[e^{-iHt} (|psi_r><psi_r| + rho) e^{iHt} |0><1|])$

        Arguments:
            phase_function [numpy.ndarray] -- The phase function g(t)

        Returns:
            expectation value [numpy.ndarray] -- <H>.
        """


class PhaseFitEstimator(_VPEEstimator):
    """A VPE estimator that works by fitting a set of known frequencies.

    A Hamiltonian being fast-forwardable is equivalent to its spectral
    decomposition being known. This means that the only information to
    be obtained from QPE is the amplitudes. This estimator proceeds
    by a simple least-squares fit to obtain the amplitudes, and then
    outputs the expectation values.
    """

    def __init__(self, evals: numpy.ndarray, ref_eval: float = 0):
        """
        Arguments:
            evals [numpy.ndarray] -- The (known) eigenvalues of the target
                operator
            ref_eval [numpy.ndarray] -- The eigenvalue of the reference state.
                When using a control qubit for QPE, this should be set to 0.
        """
        self.evals = evals
        self.ref_eval = ref_eval

    def get_simulation_points(self) -> numpy.ndarray:
        """Generates time points for estimation

        VPE requires estimating the phase function g(t) at multiple points t,
        and some care in choosing these points is needed to prevent aliasing.
        This should be taken care of in the estimator.

        In this case, we fit len(self.energies) complex amplitudes to a complex
        valued signal, we need precisely this number of points in the signal.
        Then, to prevent aliasing, we need to make sure that the time step
        dt < 2*pi / (E_max-E_min). Here, we choose dt = pi / (E_max-E_min).
        (Importantly, for Pauli operators this reproduces the H test.)

        Returns:
            times: a set of times t that g(t) should be estimated at.
        """
        numsteps = len(self.evals)
        step_size = numpy.pi / (max(self.evals) - min(self.evals))
        maxtime = step_size * (numsteps - 1)
        times = numpy.linspace(0, maxtime, numsteps)
        return times

    def get_amplitudes(self, phase_function: numpy.ndarray) -> numpy.ndarray:
        """Fits the amplitudes in the phase function to the input signal data.

        Arguments:
            phase_function [numpy.ndarray] -- Phase function input

        Returns:
            amplitudes [numpy.ndarray] -- Fitted estimates of the amplitudes
                of the given frequencies (in the same order as in self.energies)
        """
        times = self.get_simulation_points()
        phase_function_shifted = numpy.array(phase_function) *\
            numpy.exp(1j * times * self.ref_eval)
        amplitudes = fit_known_frequencies(phase_function_shifted, times,
                                           self.evals)
        return amplitudes

    def get_expectation_value(self,
                              phase_function: numpy.ndarray) -> numpy.ndarray:
        """Estates expectation values via amplitude fitting of known frequencies

        Arguments:
            phase_function [numpy.ndarray] -- The phase function obtained in
                experiment

        Returns:
            expectation_value [float] -- the estimated expectation value
        """
        amplitudes = self.get_amplitudes(phase_function)
        expectation_value = numpy.dot(numpy.abs(amplitudes),
                                      self.evals) / numpy.sum(
                                          numpy.abs(amplitudes))
        return expectation_value


<<<<<<< HEAD
=======
# disabling yapf here as its proposed formatting decreases readability
# yapf: disable
standard_rotation_set = [
    [0.25, cirq.ry(numpy.pi / 2), cirq.ry(-numpy.pi / 2)],
    [-0.25, cirq.ry(numpy.pi / 2), cirq.ry(numpy.pi / 2)],
    [-0.25j, cirq.ry(numpy.pi / 2), cirq.rx(-numpy.pi / 2)],
    [0.25j, cirq.ry(numpy.pi / 2), cirq.rx(numpy.pi / 2)],
    [0.25, cirq.rx(numpy.pi / 2), cirq.rx(-numpy.pi / 2)],
    [-0.25, cirq.rx(numpy.pi / 2), cirq.rx(numpy.pi / 2)],
    [0.25j, cirq.rx(numpy.pi / 2), cirq.ry(-numpy.pi / 2)],
    [-0.25j, cirq.rx(numpy.pi / 2), cirq.ry(numpy.pi / 2)],
]
# yapf: enable


>>>>>>> 12000c88
def get_phase_function(results: Sequence[cirq.TrialResult],
                       qubits: Sequence[cirq.Qid],
                       target_qid: int,
                       rotation_set: Optional[Sequence] = None):
    """Generates an estimate of the phase function g(t) from circuit output

    The output from a VPE circuit is a set of measurements; from the frequency
    that these measurements occur, we can estimate the phase function.

    Arguments:
        measurements [Sequence[cirq.TrialResult]] -- A list of TrialResults
            from the different circuits to be run at each point. We assume that
            these circuits are correlated to the order of rotation_set, and the
            only difference should be the initial and final rotation (following)
            that data in rotation_set. We also assume that the final measurement
            is tagged with a label of 'msmt' (and that this is a measurement of
            all qubits, with the target qubit in the bit position indicated by
            target_qid)
        qubits [Sequence[cirq.Qid]] -- The list of qubits in the order that was
            passed to the final measurement call.

            Note: we flip from small endian to big endian notation within this
            function, no need to do this externally.

        target_qid [Int] -- The index of the target qubit in qubits.

            Note: we flip from small endian to big endian notation within this
            function, no need to do this externally.

        rotation_set [Sequence or None] -- The set of rotations performed to
            generate the input data in measurements. These in turn need to be
            summed together weighted by the first entry in the set (we do not
            use the other entries in the set here).

    Returns:
        phase_function [complex] -- An estimate of g(t).
    """
    hs_index = 2**(len(qubits) - target_qid - 1)
    if rotation_set is None:
        rotation_set = standard_vpe_rotation_set
    phase_function = 0
    if len(results) != len(rotation_set):
        raise ValueError("I have an incorrect number of TrialResults "
                         "in results. Correct length should be: {}".format(
                             len(rotation_set)))
    for result, rdata in zip(results, rotation_set):
        total_shots = result.data['msmt'].count()
        msmt_counts = result.data['msmt'].value_counts()
        if 0 in msmt_counts:
            vprob0 = msmt_counts[0] / total_shots
        else:
            vprob0 = 0
        if hs_index in msmt_counts:
            vprob1 = msmt_counts[hs_index] / total_shots
        else:
            vprob1 = 0
        phase_function += rdata[0] * (vprob0 - vprob1)
    return phase_function<|MERGE_RESOLUTION|>--- conflicted
+++ resolved
@@ -132,24 +132,6 @@
         return expectation_value
 
 
-<<<<<<< HEAD
-=======
-# disabling yapf here as its proposed formatting decreases readability
-# yapf: disable
-standard_rotation_set = [
-    [0.25, cirq.ry(numpy.pi / 2), cirq.ry(-numpy.pi / 2)],
-    [-0.25, cirq.ry(numpy.pi / 2), cirq.ry(numpy.pi / 2)],
-    [-0.25j, cirq.ry(numpy.pi / 2), cirq.rx(-numpy.pi / 2)],
-    [0.25j, cirq.ry(numpy.pi / 2), cirq.rx(numpy.pi / 2)],
-    [0.25, cirq.rx(numpy.pi / 2), cirq.rx(-numpy.pi / 2)],
-    [-0.25, cirq.rx(numpy.pi / 2), cirq.rx(numpy.pi / 2)],
-    [0.25j, cirq.rx(numpy.pi / 2), cirq.ry(-numpy.pi / 2)],
-    [-0.25j, cirq.rx(numpy.pi / 2), cirq.ry(numpy.pi / 2)],
-]
-# yapf: enable
-
-
->>>>>>> 12000c88
 def get_phase_function(results: Sequence[cirq.TrialResult],
                        qubits: Sequence[cirq.Qid],
                        target_qid: int,
